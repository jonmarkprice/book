--- conflicted
+++ resolved
@@ -32,11 +32,7 @@
     - [if let](ch06-04-if-let.md)
     - [Patterns](ch06-05-patterns.md)
 
-<<<<<<< HEAD
-- [Packages, Crates & Modules](packages-crates-and-modules.md)
-=======
-- [Chapter 7 - Crates & Modules]()
->>>>>>> 475ecc76
+- [Chapter 7 - Packages, Crates & Modules](packages-crates-and-modules.md)
 
 - [Chapter 8 - Error Handling]()
 
